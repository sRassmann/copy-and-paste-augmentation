_BASE_: "Base-TensorMask.yaml"
MODEL:  # use wheights from Tensormask paper
  WEIGHTS: "https://dl.fbaipublicfiles.com/detectron2/TensorMask/tensormask_R_50_FPN_6x/153538791/model_final_e8df31.pkl"
  TENSOR_MASK:
    NUM_CLASSES: 8  # Dataset uses 1-based indexing. 0 Could be used for noise
    SCORE_THRESH_TEST: 0.5
SOLVER:
  IMS_PER_BATCH: 1
  BASE_LR: 0.001
  MAX_ITER: 20000
INPUT:
  MAX_SIZE_TEST: 5000
TEST:
  DETECTIONS_PER_IMAGE: 300
  EVAL_PERIOD: 500
CAP:
  PICKLE_PATH: "./data/copy_and_paste/pickled_objs/cap_dataset.pkl"
  PATCH_POOL: "data/copy_and_paste/objs/"
  MAX_RESOLUTION: (1600, 1300)  # Limit for Tesla P100 with 16 GB VRAM
  POOLS_CFG: "configs/insects_cap_pool_config.yaml"
  BACKGROUND_ANNO: "data/copy_and_paste/backgrounds/background_anno.json"
  BACKGROUND_DIR: "data/copy_and_paste/backgrounds/"
  COLLECTION_BOX_GENERATOR:
    P: 0.6
    POOL_NAME: "collection_box_pool"
    MAX_N_OBJS_PER_IMAGE: 150
    SKIP_IF_OVERLAP_RANGE: (0.1, 0.2)
  RANDOM_GENERATOR:
    P: 0.4
    POOL_NAME: "random_pool"
    MAX_N_OBJS_PER_IMAGE: 30
    SKIP_IF_OVERLAP_RANGE: (0.1, 0.2)
    ASSUMED_OBJ_SIZE: 70000
  HIGH_QUALITY_GENERATOR:  # not yet implemented
    P: 0.0
    POOL_NAME: "hq_pool"
    MAX_N_OBJS_PER_IMAGE: 150
    SKIP_IF_OVERLAP_RANGE: (0.1, 0.1)
<<<<<<< HEAD
  AUGMENT_P: 0.7
=======

>>>>>>> d903b7b1
VERSION: 2<|MERGE_RESOLUTION|>--- conflicted
+++ resolved
@@ -1,5 +1,5 @@
 _BASE_: "Base-TensorMask.yaml"
-MODEL:  # use wheights from Tensormask paper
+MODEL:  # use weights from Tensormask paper
   WEIGHTS: "https://dl.fbaipublicfiles.com/detectron2/TensorMask/tensormask_R_50_FPN_6x/153538791/model_final_e8df31.pkl"
   TENSOR_MASK:
     NUM_CLASSES: 8  # Dataset uses 1-based indexing. 0 Could be used for noise
@@ -9,7 +9,8 @@
   BASE_LR: 0.001
   MAX_ITER: 20000
 INPUT:
-  MAX_SIZE_TEST: 5000
+  MAX_SIZE_TEST: 1500
+  MIN_SIZE_TEST: 1200
 TEST:
   DETECTIONS_PER_IMAGE: 300
   EVAL_PERIOD: 500
@@ -36,9 +37,6 @@
     POOL_NAME: "hq_pool"
     MAX_N_OBJS_PER_IMAGE: 150
     SKIP_IF_OVERLAP_RANGE: (0.1, 0.1)
-<<<<<<< HEAD
-  AUGMENT_P: 0.7
-=======
-
->>>>>>> d903b7b1
+  AUGMENT:
+    P: 0.7
 VERSION: 2