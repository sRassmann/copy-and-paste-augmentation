--- conflicted
+++ resolved
@@ -9,14 +9,11 @@
 from detectron2.config import CfgNode as CN
 from detectron2.structures.boxes import BoxMode
 from detectron2.evaluation import COCOEvaluator
-<<<<<<< HEAD
-import logging
-=======
 from detectron2.engine.hooks import HookBase
 from detectron2.utils.logger import log_every_n_seconds
 from detectron2.data import DatasetMapper, build_detection_test_loader
 from detectron2.utils import comm
->>>>>>> d903b7b1
+from detectron2.data.transforms import ResizeShortestEdge
 
 from torch.utils.data import Dataset
 from lib import copy_and_paste_augm, constants
@@ -26,11 +23,8 @@
 import yaml
 import pickle
 import time
-<<<<<<< HEAD
-=======
 import datetime
 import logging
->>>>>>> d903b7b1
 
 from lib.copy_and_paste_augm import *
 
@@ -104,12 +98,13 @@
     H.MAX_N_OBJS_PER_IMAGE = 150
 
     c.AUGMENT = CN()
-    c.AUGMENT.BRIGHTNESS_SHIFT_LIMIT = 0.4
-    c.AUGMENT.CONTRAST_SHIFT_LIMIT = 0.10
-    c.AUGMENT.SATURATION_SHIFT_LIMIT = 0.08
-    c.AUGMENT.HUE_SHIFT_LIMIT = 0.03
+    c.AUGMENT.P = 0.0
+    c.AUGMENT.BRIGHTNESS_SHIFT_LIMIT = 0.2
+    c.AUGMENT.CONTRAST_SHIFT_LIMIT = 0.07
+    c.AUGMENT.SATURATION_SHIFT_LIMIT = 0.07
+    c.AUGMENT.HUE_SHIFT_LIMIT = 0.02
     c.AUGMENT.COLOR_JITTER_P = 0.0
-    c.AUGMENT.GAMMA_LIMIT = 30
+    c.AUGMENT.GAMMA_LIMIT = 10
     c.AUGMENT.GAMMA_P = 0.5
     c.AUGMENT.GAUSSIAN_NOISE_RANGE = (0, 100)
     c.AUGMENT.GAUSSIAN_NOISE_P = 0.5
@@ -152,17 +147,6 @@
         self.length = length
         self.patch_pool = self.init_base_patch_pool(patch_pool)
 
-        self.background_pool = BackgroundPool(
-            background_dir=background_dir,
-            background_anno=background_anno,
-            max_resolution=max_resolution,
-        )
-
-        assert random_cap_cfg.P + collection_box_cfg.P + hq_cfg.P == 1
-        self.collection_box_p = collection_box_cfg.P
-        self.random_p = random_cap_cfg.P
-        self.hq_p = hq_cfg.P
-
         self.final_augment = (  # no augmentations of masks possible
             A.Compose(
                 [
@@ -174,14 +158,9 @@
                         always_apply=False,
                         p=augment_cfg.COLOR_JITTER_P,
                     ),
-                    A.transforms.RandomGamma(
-                        p=augment_cfg.AUGMENT.GAMMA_LIMIT,
-                        gamma_limit=augment_cfg.AUGMENT.GAMMA_LIMIT,
-                        eps=1e-05,
-                    ),
                     A.transforms.GaussNoise(
-                        p=augment_cfg.AUGMENT.GAUSSIAN_NOISE_P,
-                        var_limit=augment_cfg.AUGMENT.GAUSSIAN_NOISE_RANGE,
+                        p=augment_cfg.GAUSSIAN_NOISE_P,
+                        var_limit=augment_cfg.GAUSSIAN_NOISE_RANGE,
                     ),
                 ],
                 p=augment_cfg.P,
@@ -189,6 +168,17 @@
             if augment_cfg and augment_cfg.P > 0
             else A.Compose([A.NoOp()], p=0.0)
         )
+
+        self.background_pool = BackgroundPool(
+            background_dir=background_dir,
+            background_anno=background_anno,
+            max_resolution=max_resolution,
+        )
+
+        assert random_cap_cfg.P + collection_box_cfg.P + hq_cfg.P == 1
+        self.collection_box_p = collection_box_cfg.P
+        self.random_p = random_cap_cfg.P
+        self.hq_p = hq_cfg.P
 
         if collection_box_cfg.P > 0:
             self.collection_box_cpg = CollectionBoxGenerator(
@@ -246,7 +236,6 @@
         """
         initializes pool of raw object patches reused in for all created generators
         """
-        # TODO annotate as yaml, include splitting instances for training and testing
         dirs = [os.path.basename(x) for x in glob.glob(os.path.join(obj_dir, "*"))]
         cat_ids = [s.split("-")[0] for s in dirs]
         cat_labels = [s.split("-")[1] for s in dirs]
@@ -276,7 +265,7 @@
             Composed augmentations or None if no augment node exists
         """
         if not hasattr(generator_node, "AUGMENT"):
-            return
+            return None
         N = generator_node.AUGMENT
         return A.Compose(
             [
@@ -321,7 +310,7 @@
             logger.critical(
                 f"load pickled CAP Dataset (last modified on "
                 + time.strftime(
-                    "%Y%m%d-%H%M%S",
+                    "%Y/%m/%d-%H:%M:%S",
                     time.localtime(os.path.getmtime(cfg.CAP.PICKLE_PATH)),
                 )
                 + ")"
@@ -330,17 +319,17 @@
             # TODO assert equality of params
             return self
         else:
-            CapDataset(cfg)
-
-    def dump(self, cfg: CN, path=None) -> None:
-        """
-        dump created pool as pickle obj and save path to cfg.
+            return CapDataset(cfg)
+
+    def dump(self, cfg, path=None):
+        """
+        dump created pool as pickle obj and save path to cfg
 
         Args:
-            cfg: config
-            path: path to alternative location to dump the obj. If specified the obj is
-             dumped to this location (e.g. temporary dir) and the path in the cfg is
-             updated.
+            cfg:  config
+            path: path to save the pickle obj. If None, the path from the cfg is used.
+             Note, that the pickle objs can become large, so using a tmp dir might be
+             better.
         """
         path = path if path else cfg.CAP.PICKLE_PATH
         os.makedirs(os.path.dirname(path), exist_ok=True)
@@ -348,16 +337,13 @@
             pickle.dump(self, f)
         cfg.CAP.PICKLE_PATH = path
 
-    def __getitem__(self, idx) -> dict:
+    def __getitem__(self, idx):
         """
         returns an object from one of the configured CAP Generators.
 
         The passed idx is used as seed for reproducibility and added to the defined seed
          in the constructor. Hence, starting from the defined seed a deterministic
          sequence of generated images is generated and returned.
-
-        Returns:
-            A default detectron2 compatible dataset dictionary
         """
         np.random.seed(self.parent_seed + idx)
 
@@ -453,10 +439,23 @@
                 self.cfg.TEST.EVAL_PERIOD,
                 self.model,
                 build_detection_test_loader(
-                    self.cfg, self.cfg.DATASETS.TEST[0], DatasetMapper(self.cfg, True)
+                    self.cfg,
+                    self.cfg.DATASETS.TEST[0],
+                    DatasetMapper(
+                        self.cfg,
+                        True,
+                        augmentations=[
+                            ResizeShortestEdge(
+                                self.cfg.INPUT.MIN_SIZE_TEST,
+                                self.cfg.INPUT.MAX_SIZE_TEST,
+                            )
+                        ],
+                    ),
                 ),
             ),
         )
+        logger = logging.getLogger(__name__)
+        logger.critical("actually, this DatasetMapper is used for testing")
         return hooks
 
 
